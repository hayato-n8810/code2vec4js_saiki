--- conflicted
+++ resolved
@@ -4,12 +4,8 @@
     build:
       context: .
       dockerfile: Dockerfile
-<<<<<<< HEAD
+    user: "${UID}:${GID}"
     container_name: code2vec2
-=======
-    user: "${UID}:${GID}"
-    container_name: code2vec
->>>>>>> 374f8e85
     volumes:
       - ./:/code2vec/
       - /mnt/data1/kazuya-s/dataset/data/jsPerf:/data
